--- conflicted
+++ resolved
@@ -6,10 +6,7 @@
 	"context"
 
 	attestpb "github.com/google/go-tpm-tools/proto/attest"
-<<<<<<< HEAD
-=======
 	"github.com/google/go-tpm-tools/verifier/models"
->>>>>>> 3e063ade
 	"google.golang.org/genproto/googleapis/rpc/status"
 )
 
@@ -38,11 +35,6 @@
 	Signature []byte
 }
 
-type ContainerSignature struct {
-	Payload   []byte
-	Signature []byte
-}
-
 // VerifyAttestationRequest is passed in on VerifyAttestation. It contains the
 // Challenge from CreateChallenge, optional GcpCredentials linked to the
 // attestation, the Attestation generated from the TPM, and optional container image signatures associated with the workload.
@@ -52,11 +44,7 @@
 	// Attestation is for TPM attestation
 	Attestation              *attestpb.Attestation
 	ContainerImageSignatures []*ContainerSignature
-<<<<<<< HEAD
-	TokenOptions             TokenOptions
-=======
 	TokenOptions             *models.TokenOptions
->>>>>>> 3e063ade
 	// TDCCELAttestation is for TDX CCEL RTMR attestation
 	TDCCELAttestation *TDCCELAttestation
 }
