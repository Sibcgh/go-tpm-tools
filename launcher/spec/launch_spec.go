// Package spec contains definition of some basic container launch specs needed to
// launch a container, provided by the operator.
package spec

import (
	"context"
	"encoding/json"
	"errors"
	"fmt"
	"os"
	"os/exec"
	"path"
	"strconv"
	"strings"

	"cloud.google.com/go/compute/metadata"

	"github.com/google/go-tpm-tools/cel"
	"github.com/google/go-tpm-tools/launcher/internal/experiments"
	"github.com/google/go-tpm-tools/launcher/internal/launchermount"
	"github.com/google/go-tpm-tools/launcher/internal/logging"
	"github.com/google/go-tpm-tools/launcher/launcherfile"
	"github.com/google/go-tpm-tools/verifier/util"
)

// MaxInt64 is the maximum value of a signed int64.
const MaxInt64 = 9223372036854775807

// RestartPolicy is the enum for the container restart policy.
type RestartPolicy string

func (p RestartPolicy) isValid() error {
	switch p {
	case Always, OnFailure, Never:
		return nil
	}
	return fmt.Errorf("invalid restart policy: %s", p)
}

// Restart Policy enum values.
const (
	Always    RestartPolicy = "Always"
	OnFailure RestartPolicy = "OnFailure"
	Never     RestartPolicy = "Never"
	// experimentDataFile defines where the experiment sync output data is expected to be.
	experimentDataFile = "experiment_data"
	// binaryPath contains the path to the experiments binary.
	binaryPath = "/usr/share/oem/confidential_space/confidential_space_experiments"
)

// LogRedirectLocation specifies the workload logging redirect location.
type LogRedirectLocation string

func (l LogRedirectLocation) isValid() error {
	switch l {
	case Everywhere, CloudLogging, Serial, Nowhere:
		return nil
	}
	return fmt.Errorf("invalid logging redirect location %s, expect one of %s", l,
		[]LogRedirectLocation{Everywhere, CloudLogging, Serial, Nowhere})
}

func (l LogRedirectLocation) enabled() bool {
	return l != Nowhere
}

// LogRedirectLocation acceptable values.
const (
	Everywhere   LogRedirectLocation = "true"
	CloudLogging LogRedirectLocation = "cloud_logging"
	Serial       LogRedirectLocation = "serial"
	Nowhere      LogRedirectLocation = "false"
)

// Metadata variable names.
const (
	imageRefKey                = "tee-image-reference"
	signedImageRepos           = "tee-signed-image-repos"
	restartPolicyKey           = "tee-restart-policy"
	cmdKey                     = "tee-cmd"
	envKeyPrefix               = "tee-env-"
	impersonateServiceAccounts = "tee-impersonate-service-accounts"
	attestationServiceAddrKey  = "tee-attestation-service-endpoint"
	logRedirectKey             = "tee-container-log-redirect"
	memoryMonitoringEnable     = "tee-monitoring-memory-enable"
	monitoringEnable           = "tee-monitoring-enable"
	devShmSizeKey              = "tee-dev-shm-size-kb"
	mountKey                   = "tee-mount"
	installGpuDriver           = "tee-install-gpu-driver"
)

const (
	instanceAttributesQuery = "instance/attributes/?recursive=true"
)

var errImageRefNotSpecified = fmt.Errorf("%s is not specified in the custom metadata", imageRefKey)

// EnvVar represent a single environment variable key/value pair.
type EnvVar struct {
	Name  string
	Value string
}

// LaunchSpec contains specification set by the operator who wants to
// launch a container.
type LaunchSpec struct {
	// MDS-based values.
	ImageRef                   string
	SignedImageRepos           []string
	RestartPolicy              RestartPolicy
	Cmd                        []string
	Envs                       []EnvVar
	AttestationServiceAddr     string
	ImpersonateServiceAccounts []string
	ProjectID                  string
	Region                     string
	Hardened                   bool
	MonitoringEnabled          MonitoringType
	LogRedirect                LogRedirectLocation
	Mounts                     []launchermount.Mount
	// DevShmSize is specified in kiB.
	DevShmSize       int64
	Experiments      experiments.Experiments
	InstallGpuDriver bool
}

// UnmarshalJSON unmarshals an instance attributes list in JSON format from the metadata
// server set by an operator to a LaunchSpec.
// This method expects experiments to be set on the LaunchSpec before being called.
func (s *LaunchSpec) UnmarshalJSON(b []byte) error {
	var unmarshaledMap map[string]string
	if err := json.Unmarshal(b, &unmarshaledMap); err != nil {
		return err
	}

	s.ImageRef = unmarshaledMap[imageRefKey]
	if s.ImageRef == "" {
		return errImageRefNotSpecified
	}

	s.RestartPolicy = RestartPolicy(unmarshaledMap[restartPolicyKey])
	// Set the default restart policy to "Never" for now.
	if s.RestartPolicy == "" {
		s.RestartPolicy = Never
	}
	if err := s.RestartPolicy.isValid(); err != nil {
		return err
	}

	if val, ok := unmarshaledMap[impersonateServiceAccounts]; ok && val != "" {
		impersonateAccounts := strings.Split(val, ",")
		s.ImpersonateServiceAccounts = append(s.ImpersonateServiceAccounts, impersonateAccounts...)
	}

	if val, ok := unmarshaledMap[signedImageRepos]; ok && val != "" {
		imageRepos := strings.Split(val, ",")
		s.SignedImageRepos = append(s.SignedImageRepos, imageRepos...)
	}

<<<<<<< HEAD
	if val, ok := unmarshaledMap[installGpuDriver]; ok && val != "" {
		if boolValue, err := strconv.ParseBool(val); err == nil {
			s.InstallGpuDriver = boolValue
		}
	}

	if val, ok := unmarshaledMap[memoryMonitoringEnable]; ok && val != "" {
		if boolValue, err := strconv.ParseBool(val); err == nil {
			s.MemoryMonitoringEnabled = boolValue
=======
	memVal, memOk := unmarshaledMap[memoryMonitoringEnable]
	monVal, monOk := unmarshaledMap[monitoringEnable]

	if memOk && monOk {
		return fmt.Errorf("both %v and %v are specified, only one is permitted", memoryMonitoringEnable, monitoringEnable)
	} else if memOk {
		// If value is empty, treat as the default.
		if memVal == "" {
			s.MonitoringEnabled = None
		} else {
			boolValue, err := strconv.ParseBool(memVal)
			if err != nil {
				return fmt.Errorf("invalid value for %v (not a boolean): %v", memoryMonitoringEnable, err)
			}

			if boolValue {
				s.MonitoringEnabled = MemoryOnly
			} else {
				s.MonitoringEnabled = None
			}
		}
	} else if monOk {
		// If value is empty, treat as the default.
		if monVal == "" {
			s.MonitoringEnabled = None
		} else {

			var err error
			s.MonitoringEnabled, err = toMonitoringType(monVal)
			if err != nil {
				return err
			}
>>>>>>> c891518e
		}
	}

	// Populate cmd override.
	if val, ok := unmarshaledMap[cmdKey]; ok && val != "" {
		if err := json.Unmarshal([]byte(val), &s.Cmd); err != nil {
			return err
		}
	}

	// Populate all env vars.
	for k, v := range unmarshaledMap {
		if strings.HasPrefix(k, envKeyPrefix) {
			s.Envs = append(s.Envs, EnvVar{strings.TrimPrefix(k, envKeyPrefix), v})
		}
	}

	s.LogRedirect = LogRedirectLocation(unmarshaledMap[logRedirectKey])
	// Default log redirect location is Nowhere ("false").
	if s.LogRedirect == "" {
		s.LogRedirect = Nowhere
	}
	if err := s.LogRedirect.isValid(); err != nil {
		return err
	}

	s.AttestationServiceAddr = unmarshaledMap[attestationServiceAddrKey]

	if s.Experiments.EnableTempFSMount {
		// Populate /dev/shm size override.
		if val, ok := unmarshaledMap[devShmSizeKey]; ok && val != "" {
			size, err := strconv.ParseUint(val, 10, 64)
			if err != nil {
				return fmt.Errorf("failed to convert %v into uint64, got: %v", devShmSizeKey, val)
			}
			s.DevShmSize = int64(size)
		}

		// Populate mount override.
		// https://cloud.google.com/compute/docs/disks/set-persistent-device-name-in-linux-vm
		// https://cloud.google.com/compute/docs/disks/add-local-ssd
		if val, ok := unmarshaledMap[mountKey]; ok && val != "" {
			mounts := strings.Split(val, ";")
			for _, mount := range mounts {
				specMnt, err := processMount(mount)
				if err != nil {
					return err
				}
				s.Mounts = append(s.Mounts, specMnt)
			}
		}
	}

	return nil
}

// GetLaunchSpec takes in a metadata server client, reads and parse operator's
// input to the GCE instance custom metadata and return a LaunchSpec.
// ImageRef (tee-image-reference) is required, will return an error if
// ImageRef is not presented in the metadata.
func GetLaunchSpec(ctx context.Context, logger logging.Logger, client *metadata.Client) (LaunchSpec, error) {
	data, err := client.GetWithContext(ctx, instanceAttributesQuery)
	if err != nil {
		return LaunchSpec{}, err
	}

	spec := &LaunchSpec{}
	spec.Experiments = fetchExperiments(logger)
	if err := spec.UnmarshalJSON([]byte(data)); err != nil {
		return LaunchSpec{}, err
	}

	var errs []error
	for _, mnt := range spec.Mounts {
		if err := validateMount(mnt); err != nil {
			errs = append(errs, err)
		}
	}
	if len(errs) != 0 {
		return LaunchSpec{}, fmt.Errorf("failed to validate mounts: %v", errors.Join(errs...))
	}

	if err := validateMemorySizeKb(uint64(spec.DevShmSize)); err != nil {
		return LaunchSpec{}, fmt.Errorf("failed to validate /dev/shm size: %v", err)
	}

	spec.ProjectID, err = client.ProjectIDWithContext(ctx)
	if err != nil {
		return LaunchSpec{}, fmt.Errorf("failed to retrieve projectID from MDS: %v", err)
	}

	spec.Region, err = util.GetRegion(client)
	if err != nil {
		return LaunchSpec{}, err
	}

	kernelCmd, err := readCmdline()
	if err != nil {
		return LaunchSpec{}, err
	}
	spec.Hardened = isHardened(kernelCmd)

	return *spec, nil
}

func isHardened(kernelCmd string) bool {
	for _, arg := range strings.Fields(kernelCmd) {
		if arg == "confidential-space.hardened=true" {
			return true
		}
	}
	return false
}

func fetchExperiments(logger logging.Logger) experiments.Experiments {
	experimentsFile := path.Join(launcherfile.HostTmpPath, experimentDataFile)

	args := fmt.Sprintf("-output=%s", experimentsFile)
	err := exec.Command(binaryPath, args).Run()
	if err != nil {
		logger.Error(fmt.Sprintf("failure during experiment sync: %v\n", err))
	}
	e, err := experiments.New(experimentsFile)
	if err != nil {
		logger.Error(fmt.Sprintf("failed to read experiment file: %v\n", err))
		// do not fail if experiment retrieval fails
	}
	return e
}

func processMount(singleMount string) (launchermount.Mount, error) {
	mntConfig := make(map[string]string)
	var mntType string
	mountOpts := strings.Split(singleMount, ",")
	for _, mountOpt := range mountOpts {
		name, val, err := cel.ParseEnvVar(mountOpt)
		if err != nil {
			return nil, fmt.Errorf("failed to parse mount option: %w", err)
		}
		switch name {
		case launchermount.TypeKey:
			mntType = val
		case launchermount.SourceKey:
		case launchermount.DestinationKey:
		case launchermount.SizeKey:
		default:
			return nil, fmt.Errorf("found unknown mount option: %v, expect keys of %v", mountOpt, launchermount.AllMountKeys)
		}
		mntConfig[name] = val
	}

	switch mntType {
	case launchermount.TypeTmpfs:
		return launchermount.CreateTmpfsMount(mntConfig)
	default:
		return nil, fmt.Errorf("found unknown or unspecified mount type: %v, expect one of types [%v]", mountOpts, launchermount.TypeTmpfs)
	}
}

func validateMount(mnt launchermount.Mount) error {
	switch v := mnt.(type) {
	case launchermount.TmpfsMount:
		return validateMemorySizeKb(v.Size / 1024)
	default:
		return fmt.Errorf("got unknown mount type: %T", v)
	}
}

// Ensures that system free memory is larger than the specified memory size.
func validateMemorySizeKb(memSize uint64) error {
	freeMem, err := getLinuxFreeMem()
	if err != nil {
		return fmt.Errorf("failed to get free memory: %v", err)
	}
	if memSize > freeMem {
		return fmt.Errorf("got a /dev/shm size (%v) larger than free memory (%v) kB", memSize, freeMem)
	}
	if memSize > MaxInt64 {
		return fmt.Errorf("got a size greater than max int64: %v", memSize)
	}
	return nil
}

func getLinuxFreeMem() (uint64, error) {
	meminfo, err := os.ReadFile("/proc/meminfo")
	if err != nil {
		return 0, fmt.Errorf("failed to read /proc/meminfo: %w", err)
	}
	for _, memtype := range strings.Split(string(meminfo), "\n") {
		if !strings.Contains(memtype, "MemFree") {
			continue
		}
		split := strings.Fields(memtype)
		if len(split) != 3 {
			return 0, fmt.Errorf("found invalid MemInfo entry: got: %v, expected format: MemFree:        <amount> kB", memtype)
		}
		if split[2] != "kB" {
			return 0, fmt.Errorf("found invalid MemInfo entry: got: %v, expected format: MemFree:        <amount> kB", memtype)
		}
		freeMem, err := strconv.ParseUint(split[1], 10, 64)
		if err != nil {
			return 0, fmt.Errorf("failed to convert MemFree to uint64: %v", memtype)
		}
		return freeMem, nil
	}
	return 0, fmt.Errorf("failed to find MemFree in /proc/meminfo: %v", string(meminfo))
}

func readCmdline() (string, error) {
	kernelCmd, err := os.ReadFile("/proc/cmdline")
	if err != nil {
		return "", err
	}
	return string(kernelCmd), nil
}<|MERGE_RESOLUTION|>--- conflicted
+++ resolved
@@ -157,17 +157,12 @@
 		s.SignedImageRepos = append(s.SignedImageRepos, imageRepos...)
 	}
 
-<<<<<<< HEAD
 	if val, ok := unmarshaledMap[installGpuDriver]; ok && val != "" {
 		if boolValue, err := strconv.ParseBool(val); err == nil {
 			s.InstallGpuDriver = boolValue
 		}
 	}
 
-	if val, ok := unmarshaledMap[memoryMonitoringEnable]; ok && val != "" {
-		if boolValue, err := strconv.ParseBool(val); err == nil {
-			s.MemoryMonitoringEnabled = boolValue
-=======
 	memVal, memOk := unmarshaledMap[memoryMonitoringEnable]
 	monVal, monOk := unmarshaledMap[monitoringEnable]
 
@@ -200,7 +195,6 @@
 			if err != nil {
 				return err
 			}
->>>>>>> c891518e
 		}
 	}
 
