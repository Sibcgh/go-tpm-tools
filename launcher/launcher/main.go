--- conflicted
+++ resolved
@@ -194,9 +194,6 @@
 	}
 	defer tpm.Close()
 
-<<<<<<< HEAD
-	// check if TPM AK (EK signing) cert is present
-=======
 	// check DA info, don't crash if failed
 	daInfo, err := launcher.GetTPMDAInfo(tpm)
 	if err != nil {
@@ -219,7 +216,6 @@
 	}
 
 	// check AK (EK signing) cert
->>>>>>> 545a4bc6
 	gceAk, err := client.GceAttestationKeyECC(tpm)
 	if err != nil {
 		return err
